import pytest
from pytest_mock import MockerFixture

from fastcs_eiger.eiger_controller import (
    EigerController,
    EigerHandler,
)


@pytest.fixture
def mock_connection(mocker: MockerFixture):
    eiger_controller = EigerController("127.0.0.1", 80)
    connection = mocker.patch.object(eiger_controller, "connection")
    connection.get = mock.AsyncMock()
    # Arbitrary values to satisfy pydantic model.
    connection.get.return_value = {
        "access_mode": "read",
        "allowed_values": None,
        "value": "test_value",
        "value_type": "string",
    }
    connection.put = mock.AsyncMock()
    return eiger_controller, connection


@pytest.mark.asyncio
async def test_eiger_controller_creates_subcontrollers(
    mocker: MockerFixture, mock_connection
):
    eiger_controller, connection = mock_connection
    await eiger_controller.initialise()
    assert list(eiger_controller.get_sub_controllers().keys()) == [
        "Detector",
        "Stream",
        "Monitor",
    ]
    connection.get.assert_any_call("detector/api/1.8.0/status/state")
    connection.get.assert_any_call("detector/api/1.8.0/status/keys")
    connection.get.assert_any_call("detector/api/1.8.0/config/keys")
    connection.get.assert_any_call("monitor/api/1.8.0/status/keys")
    connection.get.assert_any_call("monitor/api/1.8.0/config/keys")
    connection.get.assert_any_call("stream/api/1.8.0/status/keys")
    connection.get.assert_any_call("stream/api/1.8.0/config/keys")


@pytest.mark.asyncio
async def test_eiger_handler_update_updates_value(mocker: MockerFixture):
    dummy_uri = "subsystem/api/1.8.0/dummy_mode/dummy_uri"
    updater = EigerHandler(dummy_uri)
    controller = mocker.AsyncMock()
    attr = mocker.Mock()

    controller.connection.get.return_value = {"value": 5}

    await updater.update(controller, attr)
    attr.set.assert_called_once_with(5)


@pytest.mark.asyncio
async def test_eiger_handler_put(mocker: MockerFixture):
    dummy_uri = "subsystem/api/1.8.0/dummy_mode/dummy_uri"
    controller = mocker.AsyncMock()
    await EigerHandler(dummy_uri).put(controller, mocker.Mock(), 0.1)
    controller.connection.put.assert_awaited_once_with(dummy_uri, 0.1)
    controller.queue_update.assert_awaited_once_with(
        list(controller.connection.put.return_value)
    )

    # if controller.connection.put returns [],
    # still queue_update for the handled uri
    controller.connection.put.return_value = []
    no_updated_params_uri = "susbsystem/api/1.8.0/dummy_mode/no_updated_params"
    await EigerHandler(no_updated_params_uri).put(controller, mocker.Mock(), 0.1)
    controller.connection.put.assert_awaited_with(no_updated_params_uri, 0.1)
<<<<<<< HEAD
    controller.queue_update.assert_awaited_with(["no_updated_params"])


@pytest.mark.asyncio
async def test_stale_parameter_propagates_to_top_controller(
    mocker: MockerFixture, mock_connection
):
    eiger_controller, connection = mock_connection

    await eiger_controller.initialise()

    detector_controller = eiger_controller.get_sub_controllers()["Detector"]
    assert isinstance(detector_controller, EigerDetectorController)
    # queueing update sets subcontroller to stale
    assert detector_controller.stale_parameters.get() is False
    await detector_controller.queue_update(["dummy_attribute"])
    assert detector_controller.stale_parameters.get() is True

    # top controller not stale until update called
    assert eiger_controller.stale_parameters.get() is False
    await eiger_controller.update()
    assert eiger_controller.stale_parameters.get() is True
    assert detector_controller.stale_parameters.get() is True

    # on next update, queued updates are handled and stale is cleared
    await eiger_controller.update()
    assert not detector_controller.stale_parameters.get()
    assert eiger_controller.stale_parameters.get()

    # top controller needs to update another final time so that the
    # detector controller stale  attribute returning to False propagates to top
    await eiger_controller.update()
    assert not eiger_controller.stale_parameters.get()
=======
    controller.queue_update.assert_awaited_with(["no_updated_params"])
>>>>>>> 1ffabfec
<|MERGE_RESOLUTION|>--- conflicted
+++ resolved
@@ -1,3 +1,5 @@
+from unittest import mock
+
 import pytest
 from pytest_mock import MockerFixture
 
@@ -72,40 +74,4 @@
     no_updated_params_uri = "susbsystem/api/1.8.0/dummy_mode/no_updated_params"
     await EigerHandler(no_updated_params_uri).put(controller, mocker.Mock(), 0.1)
     controller.connection.put.assert_awaited_with(no_updated_params_uri, 0.1)
-<<<<<<< HEAD
-    controller.queue_update.assert_awaited_with(["no_updated_params"])
-
-
-@pytest.mark.asyncio
-async def test_stale_parameter_propagates_to_top_controller(
-    mocker: MockerFixture, mock_connection
-):
-    eiger_controller, connection = mock_connection
-
-    await eiger_controller.initialise()
-
-    detector_controller = eiger_controller.get_sub_controllers()["Detector"]
-    assert isinstance(detector_controller, EigerDetectorController)
-    # queueing update sets subcontroller to stale
-    assert detector_controller.stale_parameters.get() is False
-    await detector_controller.queue_update(["dummy_attribute"])
-    assert detector_controller.stale_parameters.get() is True
-
-    # top controller not stale until update called
-    assert eiger_controller.stale_parameters.get() is False
-    await eiger_controller.update()
-    assert eiger_controller.stale_parameters.get() is True
-    assert detector_controller.stale_parameters.get() is True
-
-    # on next update, queued updates are handled and stale is cleared
-    await eiger_controller.update()
-    assert not detector_controller.stale_parameters.get()
-    assert eiger_controller.stale_parameters.get()
-
-    # top controller needs to update another final time so that the
-    # detector controller stale  attribute returning to False propagates to top
-    await eiger_controller.update()
-    assert not eiger_controller.stale_parameters.get()
-=======
-    controller.queue_update.assert_awaited_with(["no_updated_params"])
->>>>>>> 1ffabfec
+    controller.queue_update.assert_awaited_with(["no_updated_params"])