--- conflicted
+++ resolved
@@ -264,7 +264,6 @@
 
 @pytest.mark.asyncio
 @pytest.mark.parametrize(
-<<<<<<< HEAD
     "sim_eiger_controller", [str(HERE / "eiger.yaml")], indirect=True
 )
 async def test_eiger_controller_trigger(
@@ -288,7 +287,9 @@
     await detector_controller.queue_update(["nonexistent_parameter"])
 
     await controller.connection.close()
-=======
+
+
+@pytest.mark.parametrize(
     "mock_min, expected_prec",
     [
         [0.0001, 4],
@@ -337,5 +338,4 @@
         "test_float_attr"
     )
 
-    assert test_float_attr.datatype == Float(prec=expected_prec)
->>>>>>> 99fd3b23
+    assert test_float_attr.datatype == Float(prec=expected_prec)