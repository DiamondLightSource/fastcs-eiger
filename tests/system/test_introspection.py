import json
import os
from pathlib import Path
from typing import Any
from unittest.mock import patch

import pytest
from fastcs.attributes import Attribute, AttrR, AttrRW
from fastcs.datatypes import Float, String
from pydantic import ValidationError
from pytest_mock import MockerFixture

from fastcs_eiger.eiger_controller import (
    IGNORED_KEYS,
    MISSING_KEYS,
    EigerConfigHandler,
    EigerController,
    EigerDetectorController,
    EigerMonitorController,
    EigerParameter,
    EigerParameterResponse,
    EigerStreamController,
    EigerSubsystemController,
)

HERE = Path(__file__).parent

EIGER_PARAMETER_VALID_VALUES = EigerParameterResponse.__annotations__[
    "value_type"
].__args__


def _serialise_parameter(parameter: EigerParameter) -> dict:
    return {
        "subsystem": parameter.subsystem,
        "mode": parameter.mode,
        "key": parameter.key,
        "response": {
            k: v
            for k, v in parameter.response.model_dump(exclude_none=True).items()
            if k not in ("max", "min", "unit", "value")
        },
    }


@pytest.mark.asyncio
@pytest.mark.parametrize(
    "sim_eiger_controller", [str(HERE / "eiger.yaml")], indirect=True
)
async def test_attribute_creation(sim_eiger_controller: EigerController):
    controller = sim_eiger_controller
    await controller.initialise()
    serialised_parameters: dict[str, dict[str, Any]] = {}
    subsystem_parameters = {}
    for subcontroller in controller.get_subsystem_controllers():
        serialised_parameters[subcontroller._subsystem] = {}
        subsystem_parameters[
            subcontroller._subsystem
        ] = await subcontroller._introspect_detector_subsystem()
        for param in subsystem_parameters[subcontroller._subsystem]:
            serialised_parameters[subcontroller._subsystem][param.key] = (
                _serialise_parameter(param)
            )

    expected_file = HERE / "parameters.json"
    if os.environ.get("REGENERATE_TEST_OUTPUT", None):
        expected_file.write_text(json.dumps(serialised_parameters, indent=4))

    expected_parameters = json.loads(expected_file.read_text())

    assert serialised_parameters == expected_parameters, "Detector API does not match"

    detector_attributes = EigerDetectorController._create_attributes(
        subsystem_parameters["detector"]
    )
    assert len(detector_attributes) == 76
    monitor_attributes = EigerMonitorController._create_attributes(
        subsystem_parameters["monitor"]
    )
    assert len(monitor_attributes) == 7
    stream_attributes = EigerStreamController._create_attributes(
        subsystem_parameters["stream"]
    )
    assert len(stream_attributes) == 8

    assert isinstance(detector_attributes["humidity"], AttrR)
    assert isinstance(detector_attributes["humidity"].datatype, Float)
    assert detector_attributes["humidity"]._group == "DetectorStatus"
    assert detector_attributes["threshold_2_energy"]._group == "Threshold2"
    assert (
        detector_attributes["threshold_difference_lower_threshold"]._group
        == "ThresholdDifference"
    )

    await controller.connection.close()


@pytest.mark.asyncio
@pytest.mark.parametrize(
    "sim_eiger_controller", [str(HERE / "eiger.yaml")], indirect=True
)
async def test_controller_groups_and_parameters(sim_eiger_controller: EigerController):
    controller = sim_eiger_controller
    await controller.initialise()

    for subsystem in MISSING_KEYS:
        subcontroller = controller.get_sub_controllers()[subsystem.title()]
        assert isinstance(subcontroller, EigerSubsystemController)
        parameters = await subcontroller._introspect_detector_subsystem()
        if subsystem == "detector":
            # ignored keys should not get added to the controller
            assert all(param.key not in IGNORED_KEYS for param in parameters)

            # threshold parameters should belong to own group
            for attr_name in dir(subcontroller):
                attr = getattr(subcontroller, attr_name)
                if isinstance(attr, Attribute) and "threshold" in attr_name:
                    if attr_name == "threshold_energy":
                        continue
                    assert attr.group and "Threshold" in attr.group

        for keys in MISSING_KEYS[subsystem].values():  # loop over status, config keys
            for key in keys:
                assert any(param.key == key for param in parameters)

    await controller.connection.close()


@pytest.mark.asyncio
@pytest.mark.parametrize(
    "sim_eiger_controller", [str(HERE / "eiger.yaml")], indirect=True
)
async def test_threshold_mode_api_consistency_handled(
    sim_eiger_controller: EigerController, mocker: MockerFixture
):
    controller = sim_eiger_controller
    await controller.initialise()
    detector_controller = controller.get_sub_controllers()["Detector"]
    assert isinstance(detector_controller, EigerDetectorController)

    attr: AttrRW = detector_controller.attributes["threshold_1_energy"]  # type: ignore

    queue_update_spy = mocker.spy(detector_controller, "queue_update")

    # make sure API inconsistency for threshold/difference/mode is addressed
    attr: AttrRW = detector_controller.attributes["threshold_difference_mode"]  # type: ignore
    sender: EigerConfigHandler = attr.sender  # type: ignore
    assert sender is not None

    api_put_response = await controller.connection.put(sender.uri, "enabled")
    assert api_put_response == ["difference_mode"]
    # would expect threshold/difference/mode but Eiger API 1.8.0 has this inconsistency

    await sender.put(detector_controller, attr, "enabled")
    queue_update_spy.assert_called_with(["threshold/difference/mode"])
    await detector_controller.connection.close()


@pytest.mark.asyncio
@pytest.mark.parametrize(
    "sim_eiger_controller", [str(HERE / "eiger.yaml")], indirect=True
)
async def test_fetch_before_returning_parameters(
    sim_eiger_controller: EigerController, mocker: MockerFixture
):
    controller = sim_eiger_controller
    await controller.initialise()
    detector_controller = controller.get_sub_controllers()["Detector"]
    assert isinstance(detector_controller, EigerDetectorController)

    count_time_attr = detector_controller.attributes.get("count_time")
    bit_depth_image_attr = detector_controller.attributes.get("bit_depth_image")
    assert isinstance(count_time_attr, AttrRW)
    assert isinstance(bit_depth_image_attr, AttrR)
    count_time_spy = mocker.spy(count_time_attr.updater, "config_update")
    bit_depth_image_spy = mocker.spy(bit_depth_image_attr.updater, "config_update")
    queue_update_spy = mocker.spy(detector_controller, "queue_update")
    update_now_spy = mocker.spy(detector_controller, "update_now")
    controller_update_spy = mocker.spy(controller, "update")

    assert isinstance(count_time_attr.updater, EigerConfigHandler)
    await count_time_attr.updater.put(detector_controller, count_time_attr, 2)

    update_now_spy.assert_awaited_once_with(["bit_depth_image", "bit_depth_readout"])

    # bit_depth_image and bit_depth_readout handled early
    queue_update_spy.assert_awaited_once_with(
        [
            "count_time",
            "countrate_correction_count_cutoff",
            "frame_count_time",
            "frame_time",
        ]
    )
    count_time_spy.assert_not_awaited()
    bit_depth_image_spy.assert_awaited()
    controller_update_spy.assert_not_awaited()

    await controller.update()
    count_time_spy.assert_called()

    await controller.connection.close()


@pytest.mark.asyncio
@pytest.mark.parametrize(
    "sim_eiger_controller", [str(HERE / "eiger.yaml")], indirect=True
)
async def test_stale_propagates_to_top_controller(
    sim_eiger_controller: EigerController,
):
    controller = sim_eiger_controller
    await controller.initialise()
    detector_controller = controller.get_sub_controllers()["Detector"]
    assert isinstance(detector_controller, EigerDetectorController)
    await detector_controller.queue_update(["threshold_energy"])
    assert controller.stale_parameters.get() is True
    # top controller should be set to stale
    assert not controller.queue.empty()
    await controller.update()
    assert controller.queue.empty()
    assert controller.stale_parameters.get() is False

    await detector_controller.queue_update(
        ["nonexistent_parameter"]
    )  # only gets set to stale if there's a real attribute update to queue...
    assert controller.stale_parameters.get() is False
    assert controller.queue.empty()

    await controller.connection.close()


@pytest.mark.asyncio
async def test_attribute_validation_raises_for_invalid_type(mock_connection):
    eiger_controller, connection = mock_connection
    connection.get.return_value = {
        "access_mode": "r",
        "allowed_values": None,
        "value": "test_value",
        "value_type": "invalid_type",
    }
    with pytest.raises(ValidationError) as e:
        await eiger_controller.initialise()

    error_msg = str(e.value)
    assert "Input should be" in error_msg and all(
        f"'{t}'" in error_msg for t in EIGER_PARAMETER_VALID_VALUES
    )


@pytest.mark.asyncio
@pytest.mark.parametrize("valid_type", EIGER_PARAMETER_VALID_VALUES)
async def test_attribute_validation_accepts_valid_types(mock_connection, valid_type):
    eiger_controller, connection = mock_connection
    connection.get.return_value = {
        "access_mode": "r",
        "allowed_values": None,
        "value": "test_value",
        "value_type": valid_type,
    }

    await eiger_controller.initialise()


@pytest.mark.asyncio
@pytest.mark.parametrize(
<<<<<<< HEAD
    "sim_eiger_controller", [str(HERE / "eiger.yaml")], indirect=True
)
async def test_eiger_controller_trigger_correctly_introspected(
    mocker: MockerFixture, sim_eiger_controller: EigerController
):
    controller = sim_eiger_controller
    await controller.initialise()
    detector_controller = controller.get_sub_controllers()["Detector"]
    assert isinstance(detector_controller, EigerDetectorController)
    detector_controller.connection = mocker.AsyncMock()

    await detector_controller.trigger_mode.set("inte")

    # Checking that 'trigger_mode' in attributes is also the internal attribute
    # https://github.com/DiamondLightSource/fastcs-eiger/issues/65
    assert detector_controller.attributes["trigger_mode"].get() == "inte"  # type: ignore

    await detector_controller.trigger_exposure.set(0.1)
    await detector_controller.trigger()

    await detector_controller.queue_update(["nonexistent_parameter"])

    await controller.connection.close()


@patch(
    "fastcs_eiger.eiger_controller.EigerDetectorController.trigger_mode",
    AttrRW(Float()),
)
@pytest.mark.asyncio
@pytest.mark.parametrize(
    "sim_eiger_controller", [str(HERE / "eiger.yaml")], indirect=True
)
async def test_class_and_introspected_attributes_of_different_datatypes_raise_error(
    sim_eiger_controller: EigerController,
):
    controller = sim_eiger_controller
    with pytest.raises(AssertionError) as e:
        await controller.initialise()
    assert "does not match datatype of its class defined attribute" in str(e.value)
    await controller.connection.close()


@patch(
    "fastcs_eiger.eiger_controller.EigerDetectorController.trigger_mode",
    String(),
)
@pytest.mark.asyncio
@pytest.mark.parametrize(
    "sim_eiger_controller", [str(HERE / "eiger.yaml")], indirect=True
)
async def test_class_and_introspected_attributes_of_different_types_raise_error(
    sim_eiger_controller: EigerController,
):
    controller = sim_eiger_controller
    with pytest.raises(AssertionError) as e:
        await controller.initialise()
    assert "is not an instance of its introspected attribute's type" in str(e.value)
    await controller.connection.close()
=======
    "mock_min, expected_prec",
    [
        [0.0001, 4],
        [0.001, 3],
        [0.01, 2],
        [0.1, 1],
        [1, 2],  # Case where min is int.
        [123.123, 3],
        [0, 2],
        [0.0, 1],
        [1e-5, 5],
        [1e5, 1],
        [None, 2],
    ],
)
async def test_if_min_value_provided_then_prec_set_correctly(
    mock_min, expected_prec, mock_connection
):
    eiger_controller, connection = mock_connection

    connection.get.side_effect = [
        {"value": "test_state_val"},
        ["test_float_attr"],
        {
            "access_mode": "r",
            "allowed_values": None,
            "value": 1.0,
            "value_type": "float",
            "min": mock_min,
        },
        {
            "access_mode": "r",
            "allowed_values": None,
            "value": "test_error_value",
            "value_type": "string[]",
        },  # Second dict populates missing stream key.
    ]

    with (
        patch("fastcs_eiger.eiger_controller.EIGER_PARAMETER_SUBSYSTEMS", ["detector"]),
        patch("fastcs_eiger.eiger_controller.EIGER_PARAMETER_MODES", ["status"]),
    ):
        await eiger_controller.initialise()

    test_float_attr = eiger_controller.get_sub_controllers()["Detector"].attributes.get(
        "test_float_attr"
    )

    assert test_float_attr.datatype == Float(prec=expected_prec)
>>>>>>> ac59b615
<|MERGE_RESOLUTION|>--- conflicted
+++ resolved
@@ -264,7 +264,6 @@
 
 @pytest.mark.asyncio
 @pytest.mark.parametrize(
-<<<<<<< HEAD
     "sim_eiger_controller", [str(HERE / "eiger.yaml")], indirect=True
 )
 async def test_eiger_controller_trigger_correctly_introspected(
@@ -324,7 +323,10 @@
         await controller.initialise()
     assert "is not an instance of its introspected attribute's type" in str(e.value)
     await controller.connection.close()
-=======
+
+
+@pytest.mark.asyncio
+@pytest.mark.parametrize(
     "mock_min, expected_prec",
     [
         [0.0001, 4],
@@ -373,5 +375,4 @@
         "test_float_attr"
     )
 
-    assert test_float_attr.datatype == Float(prec=expected_prec)
->>>>>>> ac59b615
+    assert test_float_attr.datatype == Float(prec=expected_prec)