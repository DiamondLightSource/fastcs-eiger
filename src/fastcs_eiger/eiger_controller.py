--- conflicted
+++ resolved
@@ -349,14 +349,6 @@
         Args:
             parameters: Parameters to be updated immediately
 
-<<<<<<< HEAD
-        # Release lock while fetching parameters - this may be slow
-        parameter_updates: list[Coroutine] = []
-        for key in keys_to_check:
-            if key in IGNORED_KEYS:
-                continue
-            attr_name = key_to_attribute_name(key)
-=======
         """
         if parameters:
             print(
@@ -370,8 +362,7 @@
     ) -> list[Coroutine]:
         coros: list[Coroutine] = []
         for parameter in parameters:
-            attr_name = _key_to_attribute_name(parameter)
->>>>>>> 1ffabfec
+            attr_name = key_to_attribute_name(parameter)
             match self.attributes.get(attr_name, None):
                 case AttrR(updater=EigerConfigHandler() as updater) as attr:
                     coros.append(updater.config_update(self, attr))
